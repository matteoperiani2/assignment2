--- conflicted
+++ resolved
@@ -60,6 +60,7 @@
 
 def evaluate_rationale_f1(example: dict):
     rationale_f1 = per_token_f1_metric(
+        example["pred_rationale_labels"].long(),
         example["pred_rationale_labels"].long(),
         example["rationale_labels"].long(),
     )
@@ -113,16 +114,11 @@
     dataset = dataset.map(
         evaluate_rationale_f1, batched=True, batch_size=config.val_batch_size, load_from_cache_file=False
     )
-<<<<<<< HEAD
-    macro_f1_ = macro_f1.to(model.device)
-    yng_f1 = macro_f1_(dataset["pred_yng_label"], dataset["yng_label"]).item()
-=======
 
     macro_f1_ = macro_f1.to(model.device)
     f1_ = f1.to(model.device)
     yng_f1_macro = macro_f1_(dataset["pred_yng_label"], dataset["yng_label"]).item()
     yng_f1 = f1_(dataset["pred_yng_label"], dataset["yng_label"])
->>>>>>> 73d4e4b0
 
     rationales_f1 = torch.mean(dataset["rationale_f1"]).item()
     answers_squad_f1 = torch.mean(dataset["answer_f1"]).item()
@@ -234,7 +230,6 @@
     return {
         "pred_answer": output_str,
         "yng_logits": encoder_outputs["yng_logits"],
-<<<<<<< HEAD
         "pred_yng_label": logits_to_class(
             encoder_outputs["yng_logits"], task="multiclass"
         ),
@@ -242,11 +237,6 @@
         "pred_rationale_labels": logits_to_class(
             encoder_outputs["rationale_logits"], task="binary"
         ),
-=======
-        "pred_yng_label": logits_to_class(encoder_outputs["yng_logits"], task="multiclass"),
-        "rationale_logits": encoder_outputs["rationale_logits"],
-        "pred_rationale_labels": logits_to_class(encoder_outputs["rationale_logits"], task="binary")
->>>>>>> 73d4e4b0
     }
 
 
