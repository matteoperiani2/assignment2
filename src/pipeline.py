from collections import defaultdict
import gc
import inspect
import os
import torch
import torch.nn as nn

from tqdm import tqdm


import wandb
import transformers
import datasets
from accelerate import Accelerator

from typing import Dict, Tuple, Union

from .train import (
    DummyLRScheduler,
    DummyScheduler,
    DynamicPaddingCollatorForSeq2Seq,
    LinearScheduler,
    load_checkpoint,
    save_checkpoint,
)
from .evaluation import evaluate_model
from .losses import ComputeLoss, EncoderDecoderLoss, EncoderRationaleLoss
from .models import make_encoder_decoder_model, make_qa_encoder
from .utils import (
    AvgValue,
    create_dirs_for_file,
    create_reproducible_dataloader,
    set_seed,
)
from .config import Config

CONFIG: Config = Config()


def pipeline(hyperparameters: dict):
    with wandb.init(**CONFIG.wandbConfig.__dict__, config=hyperparameters):
        config = wandb.config

        set_seed(config.seed)

        (
            model,
            tokenizer,
            train_data,
            val_data,
            train_dataloader,
            val_dataloader,
            loss_fn,
            optimizer,
            scheduler,
            # metrics,
        ) = make(config)
        print(model)

        train(
            model,
            train_dataloader,
            val_dataloader,
            loss_fn,
            optimizer,
            scheduler,
            config,
            # metrics=metrics,
        )

        evaluate(model, tokenizer, train_data, val_data, config)
        gc.collect()
        torch.cuda.empty_cache()

    return model


def make(config):
    # Make the model
    tokenizer, model = make_model(config)

    # Make the data
    train_data, val_data = get_data("train", config), get_data("validation", config)
    train_dataloader = make_dataloader(train_data, tokenizer, config, split="train")
    val_dataloader = make_dataloader(val_data, tokenizer, config, split="validation")

    # Make the loss, the optimizer and the scheduler
    loss_fn = make_loss(config)
    optimizer = make_optimizer(model, loss_fn, config)
    scheduler = make_scheduler(
        optimizer, steps_per_epoch=len(train_dataloader), config=config
    )
    tf_scheduler = make_teacher_force_scheduler(
        steps_per_epoch=len(train_dataloader), config=config
    )

    # # Make the evaluation metrics
    # metrics = make_metrics(tokenizer, config)

    return (
        model,
        tokenizer,
        train_data,
        val_data,
        train_dataloader,
        val_dataloader,
        loss_fn,
        optimizer,
        scheduler,
        tf_scheduler,
        # metrics,
    )


def make_model(config):
    checkpoint = CONFIG.checkpoints.__dict__[config.checkpoint_name]
    if config.model_type == "encoder_decoder":
        return make_encoder_decoder_model(
            checkpoint=checkpoint,
            decoder_max_length=CONFIG.decoder_max_length,
            generation_kwargs=CONFIG.generation,
            initialize_cross_attention=config.initialize_cross_attention,
        )
    if config.model_type == "encoder":
        return make_qa_encoder(checkpoint=checkpoint)

    raise ValueError(
        "Invalid model_type. Supported values are 'encoder_decoder' and 'encoder'."
    )


def get_data(split: str, config):
    if config.get("history_length", 0) > 0:
        path = CONFIG.dataset.train_with_history(config.checkpoint_name, split=split)
    else:
        path = CONFIG.dataset.train_no_history(config.checkpoint_name, split=split)

    dataset = datasets.load_from_disk(path)
    dataset = dataset.remove_columns(
        ["id", "turn", "offset_mapping", "rationale_start", "rationale_end"]
    )
    return dataset


def make_dataloader(dataset, tokenizer, config, split: str):
    data_collator = DynamicPaddingCollatorForSeq2Seq(tokenizer)
    dataloader = create_reproducible_dataloader(
        dataset,
        batch_size=config.val_batch_size
        if split != "train" and "val_batch_size" in config
        else config.batch_size,
        collate_fn=data_collator,
        num_workers=config.val_num_workers
        if split != "train" and "val_num_workers" in config
        else config.num_workers,
        pin_memory=True,
        shuffle=True,
    )
    return dataloader


def make_loss(config) -> ComputeLoss:
    if config.model_type == "encoder_decoder":
        # loss = composite_loss(
        #     Criterion(
        #         "rationale_loss", encoder_decoder_rationale_loss, weight=config.rationale_loss_weight
        #     ),
        #     Criterion(
        #         "generative_loss", encoder_decoder_generative_loss, weight=config.generative_loss_weight
        #     ),
        # )
        # loss = UncertaintyLoss(
        #     Criterion(
        #         "rationale_loss",
        #         EncoderDecoderRationaleLoss(
        #             max_rationale_length=CONFIG.rationale_max_length
        #         ),
        #         weight=config.rationale_loss_weight,
        #     ),
        #     Criterion(
        #         "generative_loss",
        #         encoder_decoder_generative_loss,
        #         weight=config.generative_loss_weight,
        #     ),
        # )

        # loss = CompositeLoss(
        #     Criterion(
        #         "rationale_loss",
        #         UncertaintyLoss(
        #             EncoderDecoderRationaleLoss(
        #                 max_rationale_length=CONFIG.rationale_max_length
        #             ),
        #             initial_weight=config.rationale_loss_weight,
        #         ),
        #     ),
        #     Criterion(
        #         "generative_loss",
        #         UncertaintyLoss(
        #             encoder_decoder_generative_loss,
        #             initial_weight=config.generative_loss_weight,
        #         ),
        #     ),
        # )

        loss = EncoderDecoderLoss(
            max_rationale_length=CONFIG.rationale_max_length,
            yng_loss_weight=config.yng_loss_weight,
            rationale_loss_weight=config.rationale_loss_weight,
            generative_loss_weight=config.generative_loss_weight,
        )

    elif config.model_type == "encoder":
        loss = EncoderRationaleLoss(max_rationale_length=CONFIG.rationale_max_length)
    else:
        raise ValueError(
            "Invalid model_type. Supported values are 'encoder_decoder' and 'encoder'."
        )
    return loss


def make_optimizer(model, loss_fn, config):
    optimizer_cls = getattr(torch.optim, config.optimizer_name)
    parameters = [{"params": model.parameters()}]
    # encoder = model.get_encoder()
    # decoder = model.get_decoder()
    # parameters = [
    #             #   {"params": list(decoder.cls.parameters()), "lr": config.learning_rate * 10.},
    #             #   {"params": list(encoder.rationale_head.parameters()), "lr": config.learning_rate / 5.},
    #             #   {"params": list(encoder.yes_no_gen_head.parameters()), "lr": config.learning_rate / 10.},
    #               ]
    # params = set(model.parameters())
    # for group in parameters:
    #     params.difference_update(group["params"])
    # parameters.insert(0, {"params": list(params)})

    if hasattr(loss_fn, "_parameters"):
        loss_params = {"params": loss_fn.parameters()}
        if "loss_learning_rate" in config:
            loss_params["lr"] = config.loss_learning_rate
        parameters.append(loss_params)

    return optimizer_cls(
        parameters,
        lr=config.learning_rate,
        **config.get("optimizer_args", {}),
    )


def make_scheduler(optimizer, steps_per_epoch, config):
    total_steps = steps_per_epoch * config.num_epochs
    warmup_steps = int(config.warmup_fraction * total_steps)
    if config.get("scheduler", "none") != "none":
        return transformers.get_scheduler(
            config.scheduler,
            optimizer=optimizer,
            num_warmup_steps=warmup_steps,
            num_training_steps=total_steps,
        )

    return DummyLRScheduler(optimizer=optimizer)


def make_teacher_force_scheduler(steps_per_epoch, config):
    total_steps = steps_per_epoch * config.num_epochs
    if config.get("teacher_force_scheduler", "none") != "none":
        return LinearScheduler(
            start_value=config.tf_start,
            end_value=config.tf_end,
            total_iters=total_steps,
            fraction=config.tf_fraction,
        )

    return DummyScheduler()


# def make_metrics(tokenizer, config) -> Dict[str, Metric]:
#     if config.model_type not in ["encoder_decoder", "encoder"]:
#         raise ValueError(
#             "Invalid model_type. Supported values are 'encoder_decoder' and 'encoder'."
#         )

#     metrics = {}
#     metrics["encoder"] = {
#         "yng_accuracy": EncoderYNGAccuracy(),
#         "yng_f1": EncoderYNGF1(),
#         "rationale_accuracy": EncoderRationaleAccuracy(),
#         "rationale_f1": EncoderRationaleF1(),
#     }
#     if config.model_type == "encoder_decoder":
#         metrics["encoder_decoder"] = {
#             "squad_f1": GenerativeSquadF1(tokenizer),
#         }

#     return metrics


def train(
    model: nn.Module,
    train_dataloader: torch.utils.data.DataLoader,
    val_dataloader: torch.utils.data.DataLoader,
    loss_fn: Union[ComputeLoss, nn.Module],
    optimizer: torch.optim.Optimizer,
    lr_scheduler,
    config,
    teacher_force_scheduler=None,
    # metrics: Dict[str, Metric] = {},
):
    watch_list = [model]

    accelerator = Accelerator(mixed_precision=config.mixed_precision, cpu=config.cpu)
    (
        model,
        optimizer,
        train_dataloader,
        val_dataloader,
        lr_scheduler,
    ) = accelerator.prepare(
        model, optimizer, train_dataloader, val_dataloader, lr_scheduler
    )
    if isinstance(loss_fn, nn.Module):
        watch_list.append(loss_fn)
        loss_fn = accelerator.prepare(loss_fn)

    wandb.watch(watch_list, log="all", log_freq=config.log_interval)

    # Run training and track with wandb
    steps_per_epoch = len(train_dataloader)
    total_steps = steps_per_epoch * config.num_epochs

    checkpoint_counter = 0
    step = 0
    avg_loss = AvgValue()
    avg_inner_losses = defaultdict(AvgValue)
    model.train()

    forward_signature = set(inspect.signature(model.forward).parameters)
    progress_bar = tqdm(range(total_steps))
    for epoch in range(config.num_epochs):
        for data in train_dataloader:
            inputs = {
                argument: value
                for argument, value in data.items()
                if argument in forward_signature
            }

            lr = lr_scheduler.get_last_lr()[0]
            tf = teacher_force_scheduler.get_value() if teacher_force_scheduler is not None else 0.
            loss, inner_losses = train_batch(
                inputs=inputs,
                data=data,
                step=step,
                model=model,
                loss_fn=loss_fn,
                optimizer=optimizer,
                lr_scheduler=lr_scheduler,
                teacher_force_scheduler=teacher_force_scheduler,
                accelerator=accelerator,
                config=config,
            )
            progress_bar.update(1)

            # Compute statistics
            n_samples = len(next(iter(data.values())))
            step += 1
            avg_loss.update(loss, n_samples)
            for loss_name, loss_value in inner_losses.items():
                avg_inner_losses[f"avg_{loss_name}"].update(loss_value, n_samples)

            wandb.log(
                {
                    "train_loss": loss,
                    **inner_losses,
                    "lr": lr,
                    "teacher_force": tf,
                },
                step=step,
            )

            # Evaluate the model and save checkpoints
            if (step % config.log_interval == 0) or (step == total_steps):
                # Evaluate the model
                val_loss, val_inner_losses, val_metrics = train_evaluation(
                    model,
                    val_dataloader,
                    loss_fn,
                    # metrics=metrics,
                )
                model.train()

                train_log(
                    avg_loss,
                    avg_inner_losses,
                    val_loss,
                    val_inner_losses,
                    val_metrics,
                    lr=lr,
                    teacher_force=tf,
                    step=step,
                )
                avg_loss = AvgValue()
                avg_inner_losses = defaultdict(AvgValue)

            if step % config.checkpoint_interval == 0:
                # Saving checkpoint
                save_model_checkpoint(
                    accelerator.unwrap_model(model),
                    optimizer,
                    lr_scheduler,
                    epoch,
                    step,
                    checkpoint_counter,
                    config,
                )
                wandb.log(
                    {
                        "checkpoint_counter": checkpoint_counter,
                    },
                    step=step,
                )
                checkpoint_counter += 1

        gc.collect()
        torch.cuda.empty_cache()

    wandb.unwatch(watch_list)
    accelerator.free_memory()


def train_batch(
    inputs,
    data,
    step,
    model,
    loss_fn,
    optimizer,
    lr_scheduler,
    config,
    teacher_force_scheduler=None,
    accelerator=None,
    device=None,
):
    assert (
        accelerator is not None or device is not None
    ), "One between accelerator and device must be set."

    if accelerator is None:
        data = {key: value.to(device) for key, value in data.items()}

    outputs = model(
        **inputs, teacher_force=teacher_force_scheduler.get_value(), return_dict=True
    )

    loss, inner_losses = loss_fn(outputs, data)
    if accelerator is not None:
        accelerator.backward(loss)
    else:
        loss.backward()

    if config.get("gradient_clip", "none") != "none":
        if accelerator is not None and accelerator.sync_gradients:
            accelerator.clip_grad_norm_(model.parameters(), config.gradient_clip)
        else:
            torch.nn.utils.clip_grad_norm_(model.parameters(), config.gradient_clip)

    if step % config.accumulation_steps == 0:
        optimizer.step()
        optimizer.zero_grad()
    lr_scheduler.step()
    teacher_force_scheduler.step()

    return loss.item(), inner_losses


def train_evaluation(
    model,
    dataloader,
    compute_loss: ComputeLoss = None
    # , metrics: Dict[str, Metric] = {}
) -> Tuple[AvgValue, Dict[str, AvgValue], Dict[str, AvgValue]]:
    model.eval()
    avg_loss = AvgValue()
    avg_inner_losses = defaultdict(AvgValue)
    avg_metrics = defaultdict(AvgValue)

    forward_signature = set(inspect.signature(model.forward).parameters)
    with torch.no_grad():
        for data in dataloader:
            inputs_kwargs = {
                argument: value
                for argument, value in data.items()
                if argument in forward_signature
            }
            n_samples = len(next(iter(data.values())))

            outputs = model(**inputs_kwargs, return_dict=True)
            if compute_loss is not None:
                loss, inner_losses = compute_loss(outputs, data)

                avg_loss.update(loss.item(), n_samples)
                for loss_name, loss_value in inner_losses.items():
                    avg_inner_losses[loss_name].update(loss_value, n_samples)

            # for metric_name, metric in metrics.items():
            #     metric_value = metric(outputs, data)
            #     avg_metrics[metric_name].update(metric_value, n_samples)

    return avg_loss, avg_inner_losses, avg_metrics


def train_log(
    train_loss: AvgValue,
    train_inner_losses: Dict[str, AvgValue],
    val_loss: AvgValue,
    val_inner_losses: Dict[str, AvgValue],
    val_metrics: Dict[str, AvgValue],
    lr,
    step,
    teacher_force,
):
    train_loss = train_loss.value()
    train_inner_losses = {
        f"{loss_name}": loss_value.value()
        for loss_name, loss_value in train_inner_losses.items()
    }

    val_loss = val_loss.value()
    val_inner_losses = {
        f"val_{loss_name}": loss_value.value()
        for loss_name, loss_value in val_inner_losses.items()
    }

    val_metrics = {
        f"val_{metric_name}": metric_value.value()
        for metric_name, metric_value in val_metrics.items()
    }

    wandb.log(
        {
            "avg_train_loss": train_loss,
            **train_inner_losses,
            "val_loss": val_loss,
            **val_inner_losses,
            **val_metrics,
            "lr": lr,
            "teacher_force": teacher_force,
        },
        step=step,
    )
    print(
        f"Iteration: {step:6}",
        f"train loss: {train_loss:.4f}",
        f"val loss: {val_loss:.4f}",
        f"lr: {lr:.6f}",
        sep="\t",
    )


def save_model_checkpoint(
    model, optimizer, lr_scheduler, epoch, step, checkpoint_counter, config
):
    checkpoint_dir = os.path.join(
        CONFIG.models.checkpoints_dir(
            config.model_name, config.get("history_length", 0) > 0
        ),
        str(config.seed),
    )
    filename = f"checkpoint_{checkpoint_counter}.pt"
    checkpoint_file = os.path.join(checkpoint_dir, filename)

    create_dirs_for_file(checkpoint_file)
    save_checkpoint(
        model,
        optimizer,
        lr_scheduler,
        epoch,
        step,
        checkpoint_counter,
        checkpoint_path=checkpoint_file,
    )
    wandb.save(checkpoint_file)


def load_model_checkpoint(
    checkpoint_counter, config, model, optimizer=None, lr_scheduler=None
):
    checkpoint_file = os.path.join(
        CONFIG.models.checkpoints_dir(
            config.model_name, config.get("history_length", 0) > 0
        ),
        config.model_name,
        f"checkpoint_{checkpoint_counter}.pt",
    )
    return load_checkpoint(
        checkpoint_file, model, optimizer=optimizer, scheduler=lr_scheduler
    )


def evaluate(
    model, tokenizer, train_data: datasets.Dataset, val_data: datasets.Dataset, config
):
    datasets = [("train", train_data), ("val", val_data)]
    results = {}
    for dataset_name, dataset in datasets:
        outputs, metrics = evaluate_model(model, tokenizer, dataset, config)
        results[dataset_name] = (outputs, metrics)

<<<<<<< HEAD
        for metric_name, metric_value in metrics.items():
            print(f"{dataset_name}_{metric_name}: {metric_value:.4f}")
            wandb.log({f"evaluation/{dataset_name}_{metric_name}": metric_value})

=======
        # for metric_name, metric_value in metrics.items():
        #     print(f"{dataset_name}_{metric_name}: {metric_value:.4f}")
        #     wandb.log({f"evaluation/{dataset_name}_{metric_name}": metric_value})
        
>>>>>>> 3136282c
        gc.collect()
        torch.cuda.empty_cache()
    return results<|MERGE_RESOLUTION|>--- conflicted
+++ resolved
@@ -605,17 +605,10 @@
         outputs, metrics = evaluate_model(model, tokenizer, dataset, config)
         results[dataset_name] = (outputs, metrics)
 
-<<<<<<< HEAD
         for metric_name, metric_value in metrics.items():
             print(f"{dataset_name}_{metric_name}: {metric_value:.4f}")
             wandb.log({f"evaluation/{dataset_name}_{metric_name}": metric_value})
 
-=======
-        # for metric_name, metric_value in metrics.items():
-        #     print(f"{dataset_name}_{metric_name}: {metric_value:.4f}")
-        #     wandb.log({f"evaluation/{dataset_name}_{metric_name}": metric_value})
-        
->>>>>>> 3136282c
         gc.collect()
         torch.cuda.empty_cache()
     return results